--- conflicted
+++ resolved
@@ -372,666 +372,339 @@
     },
     {
       "ImportPath": "k8s.io/api/admissionregistration/v1alpha1",
-<<<<<<< HEAD
-      "Rev": "96c7ecc8649cb4fcf99a98d19ea28d5aa88caf70"
+      "Rev": "9fc595375ab38f53cbc3a53026ac40fb44ad50ca"
     },
     {
       "ImportPath": "k8s.io/api/admissionregistration/v1beta1",
-      "Rev": "96c7ecc8649cb4fcf99a98d19ea28d5aa88caf70"
+      "Rev": "9fc595375ab38f53cbc3a53026ac40fb44ad50ca"
     },
     {
       "ImportPath": "k8s.io/api/apps/v1",
-      "Rev": "96c7ecc8649cb4fcf99a98d19ea28d5aa88caf70"
+      "Rev": "9fc595375ab38f53cbc3a53026ac40fb44ad50ca"
     },
     {
       "ImportPath": "k8s.io/api/apps/v1beta1",
-      "Rev": "96c7ecc8649cb4fcf99a98d19ea28d5aa88caf70"
+      "Rev": "9fc595375ab38f53cbc3a53026ac40fb44ad50ca"
     },
     {
       "ImportPath": "k8s.io/api/apps/v1beta2",
-      "Rev": "96c7ecc8649cb4fcf99a98d19ea28d5aa88caf70"
+      "Rev": "9fc595375ab38f53cbc3a53026ac40fb44ad50ca"
     },
     {
       "ImportPath": "k8s.io/api/authentication/v1",
-      "Rev": "96c7ecc8649cb4fcf99a98d19ea28d5aa88caf70"
+      "Rev": "9fc595375ab38f53cbc3a53026ac40fb44ad50ca"
     },
     {
       "ImportPath": "k8s.io/api/authentication/v1beta1",
-      "Rev": "96c7ecc8649cb4fcf99a98d19ea28d5aa88caf70"
+      "Rev": "9fc595375ab38f53cbc3a53026ac40fb44ad50ca"
     },
     {
       "ImportPath": "k8s.io/api/authorization/v1",
-      "Rev": "96c7ecc8649cb4fcf99a98d19ea28d5aa88caf70"
+      "Rev": "9fc595375ab38f53cbc3a53026ac40fb44ad50ca"
     },
     {
       "ImportPath": "k8s.io/api/authorization/v1beta1",
-      "Rev": "96c7ecc8649cb4fcf99a98d19ea28d5aa88caf70"
+      "Rev": "9fc595375ab38f53cbc3a53026ac40fb44ad50ca"
     },
     {
       "ImportPath": "k8s.io/api/autoscaling/v1",
-      "Rev": "96c7ecc8649cb4fcf99a98d19ea28d5aa88caf70"
+      "Rev": "9fc595375ab38f53cbc3a53026ac40fb44ad50ca"
     },
     {
       "ImportPath": "k8s.io/api/autoscaling/v2beta1",
-      "Rev": "96c7ecc8649cb4fcf99a98d19ea28d5aa88caf70"
+      "Rev": "9fc595375ab38f53cbc3a53026ac40fb44ad50ca"
     },
     {
       "ImportPath": "k8s.io/api/batch/v1",
-      "Rev": "96c7ecc8649cb4fcf99a98d19ea28d5aa88caf70"
+      "Rev": "9fc595375ab38f53cbc3a53026ac40fb44ad50ca"
     },
     {
       "ImportPath": "k8s.io/api/batch/v1beta1",
-      "Rev": "96c7ecc8649cb4fcf99a98d19ea28d5aa88caf70"
+      "Rev": "9fc595375ab38f53cbc3a53026ac40fb44ad50ca"
     },
     {
       "ImportPath": "k8s.io/api/batch/v2alpha1",
-      "Rev": "96c7ecc8649cb4fcf99a98d19ea28d5aa88caf70"
+      "Rev": "9fc595375ab38f53cbc3a53026ac40fb44ad50ca"
     },
     {
       "ImportPath": "k8s.io/api/certificates/v1beta1",
-      "Rev": "96c7ecc8649cb4fcf99a98d19ea28d5aa88caf70"
+      "Rev": "9fc595375ab38f53cbc3a53026ac40fb44ad50ca"
     },
     {
       "ImportPath": "k8s.io/api/core/v1",
-      "Rev": "96c7ecc8649cb4fcf99a98d19ea28d5aa88caf70"
+      "Rev": "9fc595375ab38f53cbc3a53026ac40fb44ad50ca"
+    },
+    {
+      "ImportPath": "k8s.io/api/events/v1beta1",
+      "Rev": "9fc595375ab38f53cbc3a53026ac40fb44ad50ca"
     },
     {
       "ImportPath": "k8s.io/api/extensions/v1beta1",
-      "Rev": "96c7ecc8649cb4fcf99a98d19ea28d5aa88caf70"
+      "Rev": "9fc595375ab38f53cbc3a53026ac40fb44ad50ca"
     },
     {
       "ImportPath": "k8s.io/api/imagepolicy/v1alpha1",
-      "Rev": "96c7ecc8649cb4fcf99a98d19ea28d5aa88caf70"
+      "Rev": "9fc595375ab38f53cbc3a53026ac40fb44ad50ca"
     },
     {
       "ImportPath": "k8s.io/api/networking/v1",
-      "Rev": "96c7ecc8649cb4fcf99a98d19ea28d5aa88caf70"
+      "Rev": "9fc595375ab38f53cbc3a53026ac40fb44ad50ca"
     },
     {
       "ImportPath": "k8s.io/api/policy/v1beta1",
-      "Rev": "96c7ecc8649cb4fcf99a98d19ea28d5aa88caf70"
+      "Rev": "9fc595375ab38f53cbc3a53026ac40fb44ad50ca"
     },
     {
       "ImportPath": "k8s.io/api/rbac/v1",
-      "Rev": "96c7ecc8649cb4fcf99a98d19ea28d5aa88caf70"
+      "Rev": "9fc595375ab38f53cbc3a53026ac40fb44ad50ca"
     },
     {
       "ImportPath": "k8s.io/api/rbac/v1alpha1",
-      "Rev": "96c7ecc8649cb4fcf99a98d19ea28d5aa88caf70"
+      "Rev": "9fc595375ab38f53cbc3a53026ac40fb44ad50ca"
     },
     {
       "ImportPath": "k8s.io/api/rbac/v1beta1",
-      "Rev": "96c7ecc8649cb4fcf99a98d19ea28d5aa88caf70"
+      "Rev": "9fc595375ab38f53cbc3a53026ac40fb44ad50ca"
     },
     {
       "ImportPath": "k8s.io/api/scheduling/v1alpha1",
-      "Rev": "96c7ecc8649cb4fcf99a98d19ea28d5aa88caf70"
+      "Rev": "9fc595375ab38f53cbc3a53026ac40fb44ad50ca"
     },
     {
       "ImportPath": "k8s.io/api/settings/v1alpha1",
-      "Rev": "96c7ecc8649cb4fcf99a98d19ea28d5aa88caf70"
+      "Rev": "9fc595375ab38f53cbc3a53026ac40fb44ad50ca"
     },
     {
       "ImportPath": "k8s.io/api/storage/v1",
-      "Rev": "96c7ecc8649cb4fcf99a98d19ea28d5aa88caf70"
+      "Rev": "9fc595375ab38f53cbc3a53026ac40fb44ad50ca"
     },
     {
       "ImportPath": "k8s.io/api/storage/v1alpha1",
-      "Rev": "96c7ecc8649cb4fcf99a98d19ea28d5aa88caf70"
+      "Rev": "9fc595375ab38f53cbc3a53026ac40fb44ad50ca"
     },
     {
       "ImportPath": "k8s.io/api/storage/v1beta1",
-      "Rev": "96c7ecc8649cb4fcf99a98d19ea28d5aa88caf70"
+      "Rev": "9fc595375ab38f53cbc3a53026ac40fb44ad50ca"
     },
     {
       "ImportPath": "k8s.io/apimachinery/pkg/api/equality",
-      "Rev": "4c98d116e0a4b9b772b313ac91715abbfb0417a1"
+      "Rev": "9fc595375ab38f53cbc3a53026ac40fb44ad50ca"
     },
     {
       "ImportPath": "k8s.io/apimachinery/pkg/api/errors",
-      "Rev": "4c98d116e0a4b9b772b313ac91715abbfb0417a1"
+      "Rev": "9fc595375ab38f53cbc3a53026ac40fb44ad50ca"
     },
     {
       "ImportPath": "k8s.io/apimachinery/pkg/api/meta",
-      "Rev": "4c98d116e0a4b9b772b313ac91715abbfb0417a1"
+      "Rev": "9fc595375ab38f53cbc3a53026ac40fb44ad50ca"
     },
     {
       "ImportPath": "k8s.io/apimachinery/pkg/api/resource",
-      "Rev": "4c98d116e0a4b9b772b313ac91715abbfb0417a1"
+      "Rev": "9fc595375ab38f53cbc3a53026ac40fb44ad50ca"
     },
     {
       "ImportPath": "k8s.io/apimachinery/pkg/api/testing",
-      "Rev": "4c98d116e0a4b9b772b313ac91715abbfb0417a1"
+      "Rev": "9fc595375ab38f53cbc3a53026ac40fb44ad50ca"
     },
     {
       "ImportPath": "k8s.io/apimachinery/pkg/api/testing/fuzzer",
-      "Rev": "4c98d116e0a4b9b772b313ac91715abbfb0417a1"
+      "Rev": "9fc595375ab38f53cbc3a53026ac40fb44ad50ca"
     },
     {
       "ImportPath": "k8s.io/apimachinery/pkg/api/testing/roundtrip",
-      "Rev": "4c98d116e0a4b9b772b313ac91715abbfb0417a1"
+      "Rev": "9fc595375ab38f53cbc3a53026ac40fb44ad50ca"
     },
     {
       "ImportPath": "k8s.io/apimachinery/pkg/apimachinery",
-      "Rev": "4c98d116e0a4b9b772b313ac91715abbfb0417a1"
+      "Rev": "9fc595375ab38f53cbc3a53026ac40fb44ad50ca"
     },
     {
       "ImportPath": "k8s.io/apimachinery/pkg/apimachinery/announced",
-      "Rev": "4c98d116e0a4b9b772b313ac91715abbfb0417a1"
+      "Rev": "9fc595375ab38f53cbc3a53026ac40fb44ad50ca"
     },
     {
       "ImportPath": "k8s.io/apimachinery/pkg/apimachinery/registered",
-      "Rev": "4c98d116e0a4b9b772b313ac91715abbfb0417a1"
+      "Rev": "9fc595375ab38f53cbc3a53026ac40fb44ad50ca"
     },
     {
       "ImportPath": "k8s.io/apimachinery/pkg/apis/meta/fuzzer",
-      "Rev": "4c98d116e0a4b9b772b313ac91715abbfb0417a1"
+      "Rev": "9fc595375ab38f53cbc3a53026ac40fb44ad50ca"
     },
     {
       "ImportPath": "k8s.io/apimachinery/pkg/apis/meta/internalversion",
-      "Rev": "4c98d116e0a4b9b772b313ac91715abbfb0417a1"
+      "Rev": "9fc595375ab38f53cbc3a53026ac40fb44ad50ca"
     },
     {
       "ImportPath": "k8s.io/apimachinery/pkg/apis/meta/v1",
-      "Rev": "4c98d116e0a4b9b772b313ac91715abbfb0417a1"
+      "Rev": "9fc595375ab38f53cbc3a53026ac40fb44ad50ca"
     },
     {
       "ImportPath": "k8s.io/apimachinery/pkg/apis/meta/v1/unstructured",
-      "Rev": "4c98d116e0a4b9b772b313ac91715abbfb0417a1"
+      "Rev": "9fc595375ab38f53cbc3a53026ac40fb44ad50ca"
     },
     {
       "ImportPath": "k8s.io/apimachinery/pkg/apis/meta/v1alpha1",
-      "Rev": "4c98d116e0a4b9b772b313ac91715abbfb0417a1"
+      "Rev": "9fc595375ab38f53cbc3a53026ac40fb44ad50ca"
     },
     {
       "ImportPath": "k8s.io/apimachinery/pkg/conversion",
-      "Rev": "4c98d116e0a4b9b772b313ac91715abbfb0417a1"
+      "Rev": "9fc595375ab38f53cbc3a53026ac40fb44ad50ca"
     },
     {
       "ImportPath": "k8s.io/apimachinery/pkg/conversion/queryparams",
-      "Rev": "4c98d116e0a4b9b772b313ac91715abbfb0417a1"
+      "Rev": "9fc595375ab38f53cbc3a53026ac40fb44ad50ca"
     },
     {
       "ImportPath": "k8s.io/apimachinery/pkg/fields",
-      "Rev": "4c98d116e0a4b9b772b313ac91715abbfb0417a1"
+      "Rev": "9fc595375ab38f53cbc3a53026ac40fb44ad50ca"
     },
     {
       "ImportPath": "k8s.io/apimachinery/pkg/labels",
-      "Rev": "4c98d116e0a4b9b772b313ac91715abbfb0417a1"
+      "Rev": "9fc595375ab38f53cbc3a53026ac40fb44ad50ca"
     },
     {
       "ImportPath": "k8s.io/apimachinery/pkg/runtime",
-      "Rev": "4c98d116e0a4b9b772b313ac91715abbfb0417a1"
+      "Rev": "9fc595375ab38f53cbc3a53026ac40fb44ad50ca"
     },
     {
       "ImportPath": "k8s.io/apimachinery/pkg/runtime/schema",
-      "Rev": "4c98d116e0a4b9b772b313ac91715abbfb0417a1"
+      "Rev": "9fc595375ab38f53cbc3a53026ac40fb44ad50ca"
     },
     {
       "ImportPath": "k8s.io/apimachinery/pkg/runtime/serializer",
-      "Rev": "4c98d116e0a4b9b772b313ac91715abbfb0417a1"
+      "Rev": "9fc595375ab38f53cbc3a53026ac40fb44ad50ca"
     },
     {
       "ImportPath": "k8s.io/apimachinery/pkg/runtime/serializer/json",
-      "Rev": "4c98d116e0a4b9b772b313ac91715abbfb0417a1"
+      "Rev": "9fc595375ab38f53cbc3a53026ac40fb44ad50ca"
     },
     {
       "ImportPath": "k8s.io/apimachinery/pkg/runtime/serializer/protobuf",
-      "Rev": "4c98d116e0a4b9b772b313ac91715abbfb0417a1"
+      "Rev": "9fc595375ab38f53cbc3a53026ac40fb44ad50ca"
     },
     {
       "ImportPath": "k8s.io/apimachinery/pkg/runtime/serializer/recognizer",
-      "Rev": "4c98d116e0a4b9b772b313ac91715abbfb0417a1"
+      "Rev": "9fc595375ab38f53cbc3a53026ac40fb44ad50ca"
     },
     {
       "ImportPath": "k8s.io/apimachinery/pkg/runtime/serializer/streaming",
-      "Rev": "4c98d116e0a4b9b772b313ac91715abbfb0417a1"
+      "Rev": "9fc595375ab38f53cbc3a53026ac40fb44ad50ca"
     },
     {
       "ImportPath": "k8s.io/apimachinery/pkg/runtime/serializer/versioning",
-      "Rev": "4c98d116e0a4b9b772b313ac91715abbfb0417a1"
+      "Rev": "9fc595375ab38f53cbc3a53026ac40fb44ad50ca"
     },
     {
       "ImportPath": "k8s.io/apimachinery/pkg/selection",
-      "Rev": "4c98d116e0a4b9b772b313ac91715abbfb0417a1"
+      "Rev": "9fc595375ab38f53cbc3a53026ac40fb44ad50ca"
     },
     {
       "ImportPath": "k8s.io/apimachinery/pkg/types",
-      "Rev": "4c98d116e0a4b9b772b313ac91715abbfb0417a1"
+      "Rev": "9fc595375ab38f53cbc3a53026ac40fb44ad50ca"
     },
     {
       "ImportPath": "k8s.io/apimachinery/pkg/util/cache",
-      "Rev": "4c98d116e0a4b9b772b313ac91715abbfb0417a1"
+      "Rev": "9fc595375ab38f53cbc3a53026ac40fb44ad50ca"
     },
     {
       "ImportPath": "k8s.io/apimachinery/pkg/util/clock",
-      "Rev": "4c98d116e0a4b9b772b313ac91715abbfb0417a1"
+      "Rev": "9fc595375ab38f53cbc3a53026ac40fb44ad50ca"
     },
     {
       "ImportPath": "k8s.io/apimachinery/pkg/util/diff",
-      "Rev": "4c98d116e0a4b9b772b313ac91715abbfb0417a1"
+      "Rev": "9fc595375ab38f53cbc3a53026ac40fb44ad50ca"
     },
     {
       "ImportPath": "k8s.io/apimachinery/pkg/util/errors",
-      "Rev": "4c98d116e0a4b9b772b313ac91715abbfb0417a1"
+      "Rev": "9fc595375ab38f53cbc3a53026ac40fb44ad50ca"
     },
     {
       "ImportPath": "k8s.io/apimachinery/pkg/util/framer",
-      "Rev": "4c98d116e0a4b9b772b313ac91715abbfb0417a1"
+      "Rev": "9fc595375ab38f53cbc3a53026ac40fb44ad50ca"
     },
     {
       "ImportPath": "k8s.io/apimachinery/pkg/util/httpstream",
-      "Rev": "4c98d116e0a4b9b772b313ac91715abbfb0417a1"
+      "Rev": "9fc595375ab38f53cbc3a53026ac40fb44ad50ca"
     },
     {
       "ImportPath": "k8s.io/apimachinery/pkg/util/httpstream/spdy",
-      "Rev": "4c98d116e0a4b9b772b313ac91715abbfb0417a1"
+      "Rev": "9fc595375ab38f53cbc3a53026ac40fb44ad50ca"
     },
     {
       "ImportPath": "k8s.io/apimachinery/pkg/util/intstr",
-      "Rev": "4c98d116e0a4b9b772b313ac91715abbfb0417a1"
+      "Rev": "9fc595375ab38f53cbc3a53026ac40fb44ad50ca"
     },
     {
       "ImportPath": "k8s.io/apimachinery/pkg/util/json",
-      "Rev": "4c98d116e0a4b9b772b313ac91715abbfb0417a1"
+      "Rev": "9fc595375ab38f53cbc3a53026ac40fb44ad50ca"
     },
     {
       "ImportPath": "k8s.io/apimachinery/pkg/util/mergepatch",
-      "Rev": "4c98d116e0a4b9b772b313ac91715abbfb0417a1"
+      "Rev": "9fc595375ab38f53cbc3a53026ac40fb44ad50ca"
     },
     {
       "ImportPath": "k8s.io/apimachinery/pkg/util/net",
-      "Rev": "4c98d116e0a4b9b772b313ac91715abbfb0417a1"
+      "Rev": "9fc595375ab38f53cbc3a53026ac40fb44ad50ca"
     },
     {
       "ImportPath": "k8s.io/apimachinery/pkg/util/remotecommand",
-      "Rev": "4c98d116e0a4b9b772b313ac91715abbfb0417a1"
+      "Rev": "9fc595375ab38f53cbc3a53026ac40fb44ad50ca"
     },
     {
       "ImportPath": "k8s.io/apimachinery/pkg/util/runtime",
-      "Rev": "4c98d116e0a4b9b772b313ac91715abbfb0417a1"
+      "Rev": "9fc595375ab38f53cbc3a53026ac40fb44ad50ca"
     },
     {
       "ImportPath": "k8s.io/apimachinery/pkg/util/sets",
-      "Rev": "4c98d116e0a4b9b772b313ac91715abbfb0417a1"
+      "Rev": "9fc595375ab38f53cbc3a53026ac40fb44ad50ca"
     },
     {
       "ImportPath": "k8s.io/apimachinery/pkg/util/strategicpatch",
-      "Rev": "4c98d116e0a4b9b772b313ac91715abbfb0417a1"
+      "Rev": "9fc595375ab38f53cbc3a53026ac40fb44ad50ca"
     },
     {
       "ImportPath": "k8s.io/apimachinery/pkg/util/validation",
-      "Rev": "4c98d116e0a4b9b772b313ac91715abbfb0417a1"
+      "Rev": "9fc595375ab38f53cbc3a53026ac40fb44ad50ca"
     },
     {
       "ImportPath": "k8s.io/apimachinery/pkg/util/validation/field",
-      "Rev": "4c98d116e0a4b9b772b313ac91715abbfb0417a1"
+      "Rev": "9fc595375ab38f53cbc3a53026ac40fb44ad50ca"
     },
     {
       "ImportPath": "k8s.io/apimachinery/pkg/util/wait",
-      "Rev": "4c98d116e0a4b9b772b313ac91715abbfb0417a1"
+      "Rev": "9fc595375ab38f53cbc3a53026ac40fb44ad50ca"
     },
     {
       "ImportPath": "k8s.io/apimachinery/pkg/util/yaml",
-      "Rev": "4c98d116e0a4b9b772b313ac91715abbfb0417a1"
+      "Rev": "9fc595375ab38f53cbc3a53026ac40fb44ad50ca"
     },
     {
       "ImportPath": "k8s.io/apimachinery/pkg/version",
-      "Rev": "4c98d116e0a4b9b772b313ac91715abbfb0417a1"
+      "Rev": "9fc595375ab38f53cbc3a53026ac40fb44ad50ca"
     },
     {
       "ImportPath": "k8s.io/apimachinery/pkg/watch",
-      "Rev": "4c98d116e0a4b9b772b313ac91715abbfb0417a1"
+      "Rev": "9fc595375ab38f53cbc3a53026ac40fb44ad50ca"
     },
     {
       "ImportPath": "k8s.io/apimachinery/third_party/forked/golang/json",
-      "Rev": "4c98d116e0a4b9b772b313ac91715abbfb0417a1"
+      "Rev": "9fc595375ab38f53cbc3a53026ac40fb44ad50ca"
     },
     {
       "ImportPath": "k8s.io/apimachinery/third_party/forked/golang/netutil",
-      "Rev": "4c98d116e0a4b9b772b313ac91715abbfb0417a1"
+      "Rev": "9fc595375ab38f53cbc3a53026ac40fb44ad50ca"
     },
     {
       "ImportPath": "k8s.io/apimachinery/third_party/forked/golang/reflect",
-      "Rev": "4c98d116e0a4b9b772b313ac91715abbfb0417a1"
-=======
-      "Rev": "65ea0794289ccbf04d9145bb1d7b57dc8127ebb6"
-    },
-    {
-      "ImportPath": "k8s.io/api/admissionregistration/v1beta1",
-      "Rev": "65ea0794289ccbf04d9145bb1d7b57dc8127ebb6"
-    },
-    {
-      "ImportPath": "k8s.io/api/apps/v1",
-      "Rev": "65ea0794289ccbf04d9145bb1d7b57dc8127ebb6"
-    },
-    {
-      "ImportPath": "k8s.io/api/apps/v1beta1",
-      "Rev": "65ea0794289ccbf04d9145bb1d7b57dc8127ebb6"
-    },
-    {
-      "ImportPath": "k8s.io/api/apps/v1beta2",
-      "Rev": "65ea0794289ccbf04d9145bb1d7b57dc8127ebb6"
-    },
-    {
-      "ImportPath": "k8s.io/api/authentication/v1",
-      "Rev": "65ea0794289ccbf04d9145bb1d7b57dc8127ebb6"
-    },
-    {
-      "ImportPath": "k8s.io/api/authentication/v1beta1",
-      "Rev": "65ea0794289ccbf04d9145bb1d7b57dc8127ebb6"
-    },
-    {
-      "ImportPath": "k8s.io/api/authorization/v1",
-      "Rev": "65ea0794289ccbf04d9145bb1d7b57dc8127ebb6"
-    },
-    {
-      "ImportPath": "k8s.io/api/authorization/v1beta1",
-      "Rev": "65ea0794289ccbf04d9145bb1d7b57dc8127ebb6"
-    },
-    {
-      "ImportPath": "k8s.io/api/autoscaling/v1",
-      "Rev": "65ea0794289ccbf04d9145bb1d7b57dc8127ebb6"
-    },
-    {
-      "ImportPath": "k8s.io/api/autoscaling/v2beta1",
-      "Rev": "65ea0794289ccbf04d9145bb1d7b57dc8127ebb6"
-    },
-    {
-      "ImportPath": "k8s.io/api/batch/v1",
-      "Rev": "65ea0794289ccbf04d9145bb1d7b57dc8127ebb6"
-    },
-    {
-      "ImportPath": "k8s.io/api/batch/v1beta1",
-      "Rev": "65ea0794289ccbf04d9145bb1d7b57dc8127ebb6"
-    },
-    {
-      "ImportPath": "k8s.io/api/batch/v2alpha1",
-      "Rev": "65ea0794289ccbf04d9145bb1d7b57dc8127ebb6"
-    },
-    {
-      "ImportPath": "k8s.io/api/certificates/v1beta1",
-      "Rev": "65ea0794289ccbf04d9145bb1d7b57dc8127ebb6"
-    },
-    {
-      "ImportPath": "k8s.io/api/core/v1",
-      "Rev": "65ea0794289ccbf04d9145bb1d7b57dc8127ebb6"
-    },
-    {
-      "ImportPath": "k8s.io/api/events/v1beta1",
-      "Rev": "65ea0794289ccbf04d9145bb1d7b57dc8127ebb6"
-    },
-    {
-      "ImportPath": "k8s.io/api/extensions/v1beta1",
-      "Rev": "65ea0794289ccbf04d9145bb1d7b57dc8127ebb6"
-    },
-    {
-      "ImportPath": "k8s.io/api/imagepolicy/v1alpha1",
-      "Rev": "65ea0794289ccbf04d9145bb1d7b57dc8127ebb6"
-    },
-    {
-      "ImportPath": "k8s.io/api/networking/v1",
-      "Rev": "65ea0794289ccbf04d9145bb1d7b57dc8127ebb6"
-    },
-    {
-      "ImportPath": "k8s.io/api/policy/v1beta1",
-      "Rev": "65ea0794289ccbf04d9145bb1d7b57dc8127ebb6"
-    },
-    {
-      "ImportPath": "k8s.io/api/rbac/v1",
-      "Rev": "65ea0794289ccbf04d9145bb1d7b57dc8127ebb6"
-    },
-    {
-      "ImportPath": "k8s.io/api/rbac/v1alpha1",
-      "Rev": "65ea0794289ccbf04d9145bb1d7b57dc8127ebb6"
-    },
-    {
-      "ImportPath": "k8s.io/api/rbac/v1beta1",
-      "Rev": "65ea0794289ccbf04d9145bb1d7b57dc8127ebb6"
-    },
-    {
-      "ImportPath": "k8s.io/api/scheduling/v1alpha1",
-      "Rev": "65ea0794289ccbf04d9145bb1d7b57dc8127ebb6"
-    },
-    {
-      "ImportPath": "k8s.io/api/settings/v1alpha1",
-      "Rev": "65ea0794289ccbf04d9145bb1d7b57dc8127ebb6"
-    },
-    {
-      "ImportPath": "k8s.io/api/storage/v1",
-      "Rev": "65ea0794289ccbf04d9145bb1d7b57dc8127ebb6"
-    },
-    {
-      "ImportPath": "k8s.io/api/storage/v1alpha1",
-      "Rev": "65ea0794289ccbf04d9145bb1d7b57dc8127ebb6"
-    },
-    {
-      "ImportPath": "k8s.io/api/storage/v1beta1",
-      "Rev": "65ea0794289ccbf04d9145bb1d7b57dc8127ebb6"
-    },
-    {
-      "ImportPath": "k8s.io/apimachinery/pkg/api/equality",
-      "Rev": "65ea0794289ccbf04d9145bb1d7b57dc8127ebb6"
-    },
-    {
-      "ImportPath": "k8s.io/apimachinery/pkg/api/errors",
-      "Rev": "65ea0794289ccbf04d9145bb1d7b57dc8127ebb6"
-    },
-    {
-      "ImportPath": "k8s.io/apimachinery/pkg/api/meta",
-      "Rev": "65ea0794289ccbf04d9145bb1d7b57dc8127ebb6"
-    },
-    {
-      "ImportPath": "k8s.io/apimachinery/pkg/api/resource",
-      "Rev": "65ea0794289ccbf04d9145bb1d7b57dc8127ebb6"
-    },
-    {
-      "ImportPath": "k8s.io/apimachinery/pkg/api/testing",
-      "Rev": "65ea0794289ccbf04d9145bb1d7b57dc8127ebb6"
-    },
-    {
-      "ImportPath": "k8s.io/apimachinery/pkg/api/testing/fuzzer",
-      "Rev": "65ea0794289ccbf04d9145bb1d7b57dc8127ebb6"
-    },
-    {
-      "ImportPath": "k8s.io/apimachinery/pkg/api/testing/roundtrip",
-      "Rev": "65ea0794289ccbf04d9145bb1d7b57dc8127ebb6"
-    },
-    {
-      "ImportPath": "k8s.io/apimachinery/pkg/apimachinery",
-      "Rev": "65ea0794289ccbf04d9145bb1d7b57dc8127ebb6"
-    },
-    {
-      "ImportPath": "k8s.io/apimachinery/pkg/apimachinery/announced",
-      "Rev": "65ea0794289ccbf04d9145bb1d7b57dc8127ebb6"
-    },
-    {
-      "ImportPath": "k8s.io/apimachinery/pkg/apimachinery/registered",
-      "Rev": "65ea0794289ccbf04d9145bb1d7b57dc8127ebb6"
-    },
-    {
-      "ImportPath": "k8s.io/apimachinery/pkg/apis/meta/fuzzer",
-      "Rev": "65ea0794289ccbf04d9145bb1d7b57dc8127ebb6"
-    },
-    {
-      "ImportPath": "k8s.io/apimachinery/pkg/apis/meta/internalversion",
-      "Rev": "65ea0794289ccbf04d9145bb1d7b57dc8127ebb6"
-    },
-    {
-      "ImportPath": "k8s.io/apimachinery/pkg/apis/meta/v1",
-      "Rev": "65ea0794289ccbf04d9145bb1d7b57dc8127ebb6"
-    },
-    {
-      "ImportPath": "k8s.io/apimachinery/pkg/apis/meta/v1/unstructured",
-      "Rev": "65ea0794289ccbf04d9145bb1d7b57dc8127ebb6"
-    },
-    {
-      "ImportPath": "k8s.io/apimachinery/pkg/apis/meta/v1alpha1",
-      "Rev": "65ea0794289ccbf04d9145bb1d7b57dc8127ebb6"
-    },
-    {
-      "ImportPath": "k8s.io/apimachinery/pkg/conversion",
-      "Rev": "65ea0794289ccbf04d9145bb1d7b57dc8127ebb6"
-    },
-    {
-      "ImportPath": "k8s.io/apimachinery/pkg/conversion/queryparams",
-      "Rev": "65ea0794289ccbf04d9145bb1d7b57dc8127ebb6"
-    },
-    {
-      "ImportPath": "k8s.io/apimachinery/pkg/fields",
-      "Rev": "65ea0794289ccbf04d9145bb1d7b57dc8127ebb6"
-    },
-    {
-      "ImportPath": "k8s.io/apimachinery/pkg/labels",
-      "Rev": "65ea0794289ccbf04d9145bb1d7b57dc8127ebb6"
-    },
-    {
-      "ImportPath": "k8s.io/apimachinery/pkg/runtime",
-      "Rev": "65ea0794289ccbf04d9145bb1d7b57dc8127ebb6"
-    },
-    {
-      "ImportPath": "k8s.io/apimachinery/pkg/runtime/schema",
-      "Rev": "65ea0794289ccbf04d9145bb1d7b57dc8127ebb6"
-    },
-    {
-      "ImportPath": "k8s.io/apimachinery/pkg/runtime/serializer",
-      "Rev": "65ea0794289ccbf04d9145bb1d7b57dc8127ebb6"
-    },
-    {
-      "ImportPath": "k8s.io/apimachinery/pkg/runtime/serializer/json",
-      "Rev": "65ea0794289ccbf04d9145bb1d7b57dc8127ebb6"
-    },
-    {
-      "ImportPath": "k8s.io/apimachinery/pkg/runtime/serializer/protobuf",
-      "Rev": "65ea0794289ccbf04d9145bb1d7b57dc8127ebb6"
-    },
-    {
-      "ImportPath": "k8s.io/apimachinery/pkg/runtime/serializer/recognizer",
-      "Rev": "65ea0794289ccbf04d9145bb1d7b57dc8127ebb6"
-    },
-    {
-      "ImportPath": "k8s.io/apimachinery/pkg/runtime/serializer/streaming",
-      "Rev": "65ea0794289ccbf04d9145bb1d7b57dc8127ebb6"
-    },
-    {
-      "ImportPath": "k8s.io/apimachinery/pkg/runtime/serializer/versioning",
-      "Rev": "65ea0794289ccbf04d9145bb1d7b57dc8127ebb6"
-    },
-    {
-      "ImportPath": "k8s.io/apimachinery/pkg/selection",
-      "Rev": "65ea0794289ccbf04d9145bb1d7b57dc8127ebb6"
-    },
-    {
-      "ImportPath": "k8s.io/apimachinery/pkg/types",
-      "Rev": "65ea0794289ccbf04d9145bb1d7b57dc8127ebb6"
-    },
-    {
-      "ImportPath": "k8s.io/apimachinery/pkg/util/cache",
-      "Rev": "65ea0794289ccbf04d9145bb1d7b57dc8127ebb6"
-    },
-    {
-      "ImportPath": "k8s.io/apimachinery/pkg/util/clock",
-      "Rev": "65ea0794289ccbf04d9145bb1d7b57dc8127ebb6"
-    },
-    {
-      "ImportPath": "k8s.io/apimachinery/pkg/util/diff",
-      "Rev": "65ea0794289ccbf04d9145bb1d7b57dc8127ebb6"
-    },
-    {
-      "ImportPath": "k8s.io/apimachinery/pkg/util/errors",
-      "Rev": "65ea0794289ccbf04d9145bb1d7b57dc8127ebb6"
-    },
-    {
-      "ImportPath": "k8s.io/apimachinery/pkg/util/framer",
-      "Rev": "65ea0794289ccbf04d9145bb1d7b57dc8127ebb6"
-    },
-    {
-      "ImportPath": "k8s.io/apimachinery/pkg/util/httpstream",
-      "Rev": "65ea0794289ccbf04d9145bb1d7b57dc8127ebb6"
-    },
-    {
-      "ImportPath": "k8s.io/apimachinery/pkg/util/httpstream/spdy",
-      "Rev": "65ea0794289ccbf04d9145bb1d7b57dc8127ebb6"
-    },
-    {
-      "ImportPath": "k8s.io/apimachinery/pkg/util/intstr",
-      "Rev": "65ea0794289ccbf04d9145bb1d7b57dc8127ebb6"
-    },
-    {
-      "ImportPath": "k8s.io/apimachinery/pkg/util/json",
-      "Rev": "65ea0794289ccbf04d9145bb1d7b57dc8127ebb6"
-    },
-    {
-      "ImportPath": "k8s.io/apimachinery/pkg/util/mergepatch",
-      "Rev": "65ea0794289ccbf04d9145bb1d7b57dc8127ebb6"
-    },
-    {
-      "ImportPath": "k8s.io/apimachinery/pkg/util/net",
-      "Rev": "65ea0794289ccbf04d9145bb1d7b57dc8127ebb6"
-    },
-    {
-      "ImportPath": "k8s.io/apimachinery/pkg/util/remotecommand",
-      "Rev": "65ea0794289ccbf04d9145bb1d7b57dc8127ebb6"
-    },
-    {
-      "ImportPath": "k8s.io/apimachinery/pkg/util/runtime",
-      "Rev": "65ea0794289ccbf04d9145bb1d7b57dc8127ebb6"
-    },
-    {
-      "ImportPath": "k8s.io/apimachinery/pkg/util/sets",
-      "Rev": "65ea0794289ccbf04d9145bb1d7b57dc8127ebb6"
-    },
-    {
-      "ImportPath": "k8s.io/apimachinery/pkg/util/strategicpatch",
-      "Rev": "65ea0794289ccbf04d9145bb1d7b57dc8127ebb6"
-    },
-    {
-      "ImportPath": "k8s.io/apimachinery/pkg/util/validation",
-      "Rev": "65ea0794289ccbf04d9145bb1d7b57dc8127ebb6"
-    },
-    {
-      "ImportPath": "k8s.io/apimachinery/pkg/util/validation/field",
-      "Rev": "65ea0794289ccbf04d9145bb1d7b57dc8127ebb6"
-    },
-    {
-      "ImportPath": "k8s.io/apimachinery/pkg/util/wait",
-      "Rev": "65ea0794289ccbf04d9145bb1d7b57dc8127ebb6"
-    },
-    {
-      "ImportPath": "k8s.io/apimachinery/pkg/util/yaml",
-      "Rev": "65ea0794289ccbf04d9145bb1d7b57dc8127ebb6"
-    },
-    {
-      "ImportPath": "k8s.io/apimachinery/pkg/version",
-      "Rev": "65ea0794289ccbf04d9145bb1d7b57dc8127ebb6"
-    },
-    {
-      "ImportPath": "k8s.io/apimachinery/pkg/watch",
-      "Rev": "65ea0794289ccbf04d9145bb1d7b57dc8127ebb6"
-    },
-    {
-      "ImportPath": "k8s.io/apimachinery/third_party/forked/golang/json",
-      "Rev": "65ea0794289ccbf04d9145bb1d7b57dc8127ebb6"
-    },
-    {
-      "ImportPath": "k8s.io/apimachinery/third_party/forked/golang/netutil",
-      "Rev": "65ea0794289ccbf04d9145bb1d7b57dc8127ebb6"
-    },
-    {
-      "ImportPath": "k8s.io/apimachinery/third_party/forked/golang/reflect",
-      "Rev": "65ea0794289ccbf04d9145bb1d7b57dc8127ebb6"
->>>>>>> 36dd0d21
+      "Rev": "9fc595375ab38f53cbc3a53026ac40fb44ad50ca"
     },
     {
       "ImportPath": "k8s.io/kube-openapi/pkg/common",
       "Rev": "39a7bf85c140f972372c2a0d1ee40adbf0c8bfe1"
-<<<<<<< HEAD
-=======
     },
     {
       "ImportPath": "k8s.io/kube-openapi/pkg/util/proto",
       "Rev": "39a7bf85c140f972372c2a0d1ee40adbf0c8bfe1"
->>>>>>> 36dd0d21
     }
   ]
 }