--- conflicted
+++ resolved
@@ -1,5 +1,4 @@
 {
-<<<<<<< HEAD
 	"ImportPath": "k8s.io/client-go",
 	"GoVersion": "go1.8",
 	"GodepVersion": "v79",
@@ -377,977 +376,303 @@
 		},
 		{
 			"ImportPath": "k8s.io/api/admissionregistration/v1alpha1",
-			"Rev": "1f78fc6f83ca8bbe2c9050a435fa3287cd94dbb0"
+			"Rev": "07b4b4eaaae3ae86db8b37558fb20a61933ea428"
 		},
 		{
 			"ImportPath": "k8s.io/api/apps/v1beta1",
-			"Rev": "1f78fc6f83ca8bbe2c9050a435fa3287cd94dbb0"
+			"Rev": "07b4b4eaaae3ae86db8b37558fb20a61933ea428"
 		},
 		{
 			"ImportPath": "k8s.io/api/apps/v1beta2",
-			"Rev": "1f78fc6f83ca8bbe2c9050a435fa3287cd94dbb0"
+			"Rev": "07b4b4eaaae3ae86db8b37558fb20a61933ea428"
 		},
 		{
 			"ImportPath": "k8s.io/api/authentication/v1",
-			"Rev": "1f78fc6f83ca8bbe2c9050a435fa3287cd94dbb0"
+			"Rev": "07b4b4eaaae3ae86db8b37558fb20a61933ea428"
 		},
 		{
 			"ImportPath": "k8s.io/api/authentication/v1beta1",
-			"Rev": "1f78fc6f83ca8bbe2c9050a435fa3287cd94dbb0"
+			"Rev": "07b4b4eaaae3ae86db8b37558fb20a61933ea428"
 		},
 		{
 			"ImportPath": "k8s.io/api/authorization/v1",
-			"Rev": "1f78fc6f83ca8bbe2c9050a435fa3287cd94dbb0"
+			"Rev": "07b4b4eaaae3ae86db8b37558fb20a61933ea428"
 		},
 		{
 			"ImportPath": "k8s.io/api/authorization/v1beta1",
-			"Rev": "1f78fc6f83ca8bbe2c9050a435fa3287cd94dbb0"
+			"Rev": "07b4b4eaaae3ae86db8b37558fb20a61933ea428"
 		},
 		{
 			"ImportPath": "k8s.io/api/autoscaling/v1",
-			"Rev": "1f78fc6f83ca8bbe2c9050a435fa3287cd94dbb0"
+			"Rev": "07b4b4eaaae3ae86db8b37558fb20a61933ea428"
 		},
 		{
 			"ImportPath": "k8s.io/api/autoscaling/v2beta1",
-			"Rev": "1f78fc6f83ca8bbe2c9050a435fa3287cd94dbb0"
+			"Rev": "07b4b4eaaae3ae86db8b37558fb20a61933ea428"
 		},
 		{
 			"ImportPath": "k8s.io/api/batch/v1",
-			"Rev": "1f78fc6f83ca8bbe2c9050a435fa3287cd94dbb0"
+			"Rev": "07b4b4eaaae3ae86db8b37558fb20a61933ea428"
 		},
 		{
 			"ImportPath": "k8s.io/api/batch/v1beta1",
-			"Rev": "1f78fc6f83ca8bbe2c9050a435fa3287cd94dbb0"
+			"Rev": "07b4b4eaaae3ae86db8b37558fb20a61933ea428"
 		},
 		{
 			"ImportPath": "k8s.io/api/batch/v2alpha1",
-			"Rev": "1f78fc6f83ca8bbe2c9050a435fa3287cd94dbb0"
+			"Rev": "07b4b4eaaae3ae86db8b37558fb20a61933ea428"
 		},
 		{
 			"ImportPath": "k8s.io/api/certificates/v1beta1",
-			"Rev": "1f78fc6f83ca8bbe2c9050a435fa3287cd94dbb0"
+			"Rev": "07b4b4eaaae3ae86db8b37558fb20a61933ea428"
 		},
 		{
 			"ImportPath": "k8s.io/api/core/v1",
-			"Rev": "1f78fc6f83ca8bbe2c9050a435fa3287cd94dbb0"
+			"Rev": "07b4b4eaaae3ae86db8b37558fb20a61933ea428"
 		},
 		{
 			"ImportPath": "k8s.io/api/extensions/v1beta1",
-			"Rev": "1f78fc6f83ca8bbe2c9050a435fa3287cd94dbb0"
+			"Rev": "07b4b4eaaae3ae86db8b37558fb20a61933ea428"
 		},
 		{
 			"ImportPath": "k8s.io/api/imagepolicy/v1alpha1",
-			"Rev": "1f78fc6f83ca8bbe2c9050a435fa3287cd94dbb0"
+			"Rev": "07b4b4eaaae3ae86db8b37558fb20a61933ea428"
 		},
 		{
 			"ImportPath": "k8s.io/api/networking/v1",
-			"Rev": "1f78fc6f83ca8bbe2c9050a435fa3287cd94dbb0"
+			"Rev": "07b4b4eaaae3ae86db8b37558fb20a61933ea428"
 		},
 		{
 			"ImportPath": "k8s.io/api/policy/v1beta1",
-			"Rev": "1f78fc6f83ca8bbe2c9050a435fa3287cd94dbb0"
+			"Rev": "07b4b4eaaae3ae86db8b37558fb20a61933ea428"
 		},
 		{
 			"ImportPath": "k8s.io/api/rbac/v1",
-			"Rev": "1f78fc6f83ca8bbe2c9050a435fa3287cd94dbb0"
+			"Rev": "07b4b4eaaae3ae86db8b37558fb20a61933ea428"
 		},
 		{
 			"ImportPath": "k8s.io/api/rbac/v1alpha1",
-			"Rev": "1f78fc6f83ca8bbe2c9050a435fa3287cd94dbb0"
+			"Rev": "07b4b4eaaae3ae86db8b37558fb20a61933ea428"
 		},
 		{
 			"ImportPath": "k8s.io/api/rbac/v1beta1",
-			"Rev": "1f78fc6f83ca8bbe2c9050a435fa3287cd94dbb0"
+			"Rev": "07b4b4eaaae3ae86db8b37558fb20a61933ea428"
 		},
 		{
 			"ImportPath": "k8s.io/api/scheduling/v1alpha1",
-			"Rev": "1f78fc6f83ca8bbe2c9050a435fa3287cd94dbb0"
+			"Rev": "07b4b4eaaae3ae86db8b37558fb20a61933ea428"
 		},
 		{
 			"ImportPath": "k8s.io/api/settings/v1alpha1",
-			"Rev": "1f78fc6f83ca8bbe2c9050a435fa3287cd94dbb0"
+			"Rev": "07b4b4eaaae3ae86db8b37558fb20a61933ea428"
 		},
 		{
 			"ImportPath": "k8s.io/api/storage/v1",
-			"Rev": "1f78fc6f83ca8bbe2c9050a435fa3287cd94dbb0"
+			"Rev": "07b4b4eaaae3ae86db8b37558fb20a61933ea428"
 		},
 		{
 			"ImportPath": "k8s.io/api/storage/v1beta1",
-			"Rev": "1f78fc6f83ca8bbe2c9050a435fa3287cd94dbb0"
+			"Rev": "07b4b4eaaae3ae86db8b37558fb20a61933ea428"
 		},
 		{
 			"ImportPath": "k8s.io/apimachinery/pkg/api/equality",
-			"Rev": "0b23d7547704e66d82139358891a4fcffee5c189"
+			"Rev": "730a4627b4c0b4bcee16a2105a8b1decbcd21f5f"
 		},
 		{
 			"ImportPath": "k8s.io/apimachinery/pkg/api/errors",
-			"Rev": "0b23d7547704e66d82139358891a4fcffee5c189"
+			"Rev": "730a4627b4c0b4bcee16a2105a8b1decbcd21f5f"
 		},
 		{
 			"ImportPath": "k8s.io/apimachinery/pkg/api/meta",
-			"Rev": "0b23d7547704e66d82139358891a4fcffee5c189"
+			"Rev": "730a4627b4c0b4bcee16a2105a8b1decbcd21f5f"
 		},
 		{
 			"ImportPath": "k8s.io/apimachinery/pkg/api/resource",
-			"Rev": "0b23d7547704e66d82139358891a4fcffee5c189"
+			"Rev": "730a4627b4c0b4bcee16a2105a8b1decbcd21f5f"
 		},
 		{
 			"ImportPath": "k8s.io/apimachinery/pkg/apimachinery",
-			"Rev": "0b23d7547704e66d82139358891a4fcffee5c189"
+			"Rev": "730a4627b4c0b4bcee16a2105a8b1decbcd21f5f"
 		},
 		{
 			"ImportPath": "k8s.io/apimachinery/pkg/apimachinery/registered",
-			"Rev": "0b23d7547704e66d82139358891a4fcffee5c189"
+			"Rev": "730a4627b4c0b4bcee16a2105a8b1decbcd21f5f"
 		},
 		{
 			"ImportPath": "k8s.io/apimachinery/pkg/apis/meta/internalversion",
-			"Rev": "0b23d7547704e66d82139358891a4fcffee5c189"
+			"Rev": "730a4627b4c0b4bcee16a2105a8b1decbcd21f5f"
 		},
 		{
 			"ImportPath": "k8s.io/apimachinery/pkg/apis/meta/v1",
-			"Rev": "0b23d7547704e66d82139358891a4fcffee5c189"
+			"Rev": "730a4627b4c0b4bcee16a2105a8b1decbcd21f5f"
 		},
 		{
 			"ImportPath": "k8s.io/apimachinery/pkg/apis/meta/v1/unstructured",
-			"Rev": "0b23d7547704e66d82139358891a4fcffee5c189"
+			"Rev": "730a4627b4c0b4bcee16a2105a8b1decbcd21f5f"
 		},
 		{
 			"ImportPath": "k8s.io/apimachinery/pkg/apis/meta/v1alpha1",
-			"Rev": "0b23d7547704e66d82139358891a4fcffee5c189"
+			"Rev": "730a4627b4c0b4bcee16a2105a8b1decbcd21f5f"
 		},
 		{
 			"ImportPath": "k8s.io/apimachinery/pkg/conversion",
-			"Rev": "0b23d7547704e66d82139358891a4fcffee5c189"
+			"Rev": "730a4627b4c0b4bcee16a2105a8b1decbcd21f5f"
 		},
 		{
 			"ImportPath": "k8s.io/apimachinery/pkg/conversion/queryparams",
-			"Rev": "0b23d7547704e66d82139358891a4fcffee5c189"
+			"Rev": "730a4627b4c0b4bcee16a2105a8b1decbcd21f5f"
 		},
 		{
 			"ImportPath": "k8s.io/apimachinery/pkg/conversion/unstructured",
-			"Rev": "0b23d7547704e66d82139358891a4fcffee5c189"
+			"Rev": "730a4627b4c0b4bcee16a2105a8b1decbcd21f5f"
 		},
 		{
 			"ImportPath": "k8s.io/apimachinery/pkg/fields",
-			"Rev": "0b23d7547704e66d82139358891a4fcffee5c189"
+			"Rev": "730a4627b4c0b4bcee16a2105a8b1decbcd21f5f"
 		},
 		{
 			"ImportPath": "k8s.io/apimachinery/pkg/labels",
-			"Rev": "0b23d7547704e66d82139358891a4fcffee5c189"
+			"Rev": "730a4627b4c0b4bcee16a2105a8b1decbcd21f5f"
 		},
 		{
 			"ImportPath": "k8s.io/apimachinery/pkg/runtime",
-			"Rev": "0b23d7547704e66d82139358891a4fcffee5c189"
+			"Rev": "730a4627b4c0b4bcee16a2105a8b1decbcd21f5f"
 		},
 		{
 			"ImportPath": "k8s.io/apimachinery/pkg/runtime/schema",
-			"Rev": "0b23d7547704e66d82139358891a4fcffee5c189"
+			"Rev": "730a4627b4c0b4bcee16a2105a8b1decbcd21f5f"
 		},
 		{
 			"ImportPath": "k8s.io/apimachinery/pkg/runtime/serializer",
-			"Rev": "0b23d7547704e66d82139358891a4fcffee5c189"
+			"Rev": "730a4627b4c0b4bcee16a2105a8b1decbcd21f5f"
 		},
 		{
 			"ImportPath": "k8s.io/apimachinery/pkg/runtime/serializer/json",
-			"Rev": "0b23d7547704e66d82139358891a4fcffee5c189"
+			"Rev": "730a4627b4c0b4bcee16a2105a8b1decbcd21f5f"
 		},
 		{
 			"ImportPath": "k8s.io/apimachinery/pkg/runtime/serializer/protobuf",
-			"Rev": "0b23d7547704e66d82139358891a4fcffee5c189"
+			"Rev": "730a4627b4c0b4bcee16a2105a8b1decbcd21f5f"
 		},
 		{
 			"ImportPath": "k8s.io/apimachinery/pkg/runtime/serializer/recognizer",
-			"Rev": "0b23d7547704e66d82139358891a4fcffee5c189"
+			"Rev": "730a4627b4c0b4bcee16a2105a8b1decbcd21f5f"
 		},
 		{
 			"ImportPath": "k8s.io/apimachinery/pkg/runtime/serializer/streaming",
-			"Rev": "0b23d7547704e66d82139358891a4fcffee5c189"
+			"Rev": "730a4627b4c0b4bcee16a2105a8b1decbcd21f5f"
 		},
 		{
 			"ImportPath": "k8s.io/apimachinery/pkg/runtime/serializer/versioning",
-			"Rev": "0b23d7547704e66d82139358891a4fcffee5c189"
+			"Rev": "730a4627b4c0b4bcee16a2105a8b1decbcd21f5f"
 		},
 		{
 			"ImportPath": "k8s.io/apimachinery/pkg/selection",
-			"Rev": "0b23d7547704e66d82139358891a4fcffee5c189"
+			"Rev": "730a4627b4c0b4bcee16a2105a8b1decbcd21f5f"
 		},
 		{
 			"ImportPath": "k8s.io/apimachinery/pkg/types",
-			"Rev": "0b23d7547704e66d82139358891a4fcffee5c189"
+			"Rev": "730a4627b4c0b4bcee16a2105a8b1decbcd21f5f"
 		},
 		{
 			"ImportPath": "k8s.io/apimachinery/pkg/util/cache",
-			"Rev": "0b23d7547704e66d82139358891a4fcffee5c189"
+			"Rev": "730a4627b4c0b4bcee16a2105a8b1decbcd21f5f"
 		},
 		{
 			"ImportPath": "k8s.io/apimachinery/pkg/util/clock",
-			"Rev": "0b23d7547704e66d82139358891a4fcffee5c189"
+			"Rev": "730a4627b4c0b4bcee16a2105a8b1decbcd21f5f"
 		},
 		{
 			"ImportPath": "k8s.io/apimachinery/pkg/util/diff",
-			"Rev": "0b23d7547704e66d82139358891a4fcffee5c189"
+			"Rev": "730a4627b4c0b4bcee16a2105a8b1decbcd21f5f"
 		},
 		{
 			"ImportPath": "k8s.io/apimachinery/pkg/util/errors",
-			"Rev": "0b23d7547704e66d82139358891a4fcffee5c189"
+			"Rev": "730a4627b4c0b4bcee16a2105a8b1decbcd21f5f"
 		},
 		{
 			"ImportPath": "k8s.io/apimachinery/pkg/util/framer",
-			"Rev": "0b23d7547704e66d82139358891a4fcffee5c189"
+			"Rev": "730a4627b4c0b4bcee16a2105a8b1decbcd21f5f"
 		},
 		{
 			"ImportPath": "k8s.io/apimachinery/pkg/util/httpstream",
-			"Rev": "0b23d7547704e66d82139358891a4fcffee5c189"
+			"Rev": "730a4627b4c0b4bcee16a2105a8b1decbcd21f5f"
 		},
 		{
 			"ImportPath": "k8s.io/apimachinery/pkg/util/httpstream/spdy",
-			"Rev": "0b23d7547704e66d82139358891a4fcffee5c189"
+			"Rev": "730a4627b4c0b4bcee16a2105a8b1decbcd21f5f"
 		},
 		{
 			"ImportPath": "k8s.io/apimachinery/pkg/util/intstr",
-			"Rev": "0b23d7547704e66d82139358891a4fcffee5c189"
+			"Rev": "730a4627b4c0b4bcee16a2105a8b1decbcd21f5f"
 		},
 		{
 			"ImportPath": "k8s.io/apimachinery/pkg/util/json",
-			"Rev": "0b23d7547704e66d82139358891a4fcffee5c189"
+			"Rev": "730a4627b4c0b4bcee16a2105a8b1decbcd21f5f"
 		},
 		{
 			"ImportPath": "k8s.io/apimachinery/pkg/util/mergepatch",
-			"Rev": "0b23d7547704e66d82139358891a4fcffee5c189"
+			"Rev": "730a4627b4c0b4bcee16a2105a8b1decbcd21f5f"
 		},
 		{
 			"ImportPath": "k8s.io/apimachinery/pkg/util/net",
-			"Rev": "0b23d7547704e66d82139358891a4fcffee5c189"
+			"Rev": "730a4627b4c0b4bcee16a2105a8b1decbcd21f5f"
 		},
 		{
 			"ImportPath": "k8s.io/apimachinery/pkg/util/remotecommand",
-			"Rev": "0b23d7547704e66d82139358891a4fcffee5c189"
+			"Rev": "730a4627b4c0b4bcee16a2105a8b1decbcd21f5f"
 		},
 		{
 			"ImportPath": "k8s.io/apimachinery/pkg/util/runtime",
-			"Rev": "0b23d7547704e66d82139358891a4fcffee5c189"
+			"Rev": "730a4627b4c0b4bcee16a2105a8b1decbcd21f5f"
 		},
 		{
 			"ImportPath": "k8s.io/apimachinery/pkg/util/sets",
-			"Rev": "0b23d7547704e66d82139358891a4fcffee5c189"
+			"Rev": "730a4627b4c0b4bcee16a2105a8b1decbcd21f5f"
 		},
 		{
 			"ImportPath": "k8s.io/apimachinery/pkg/util/strategicpatch",
-			"Rev": "0b23d7547704e66d82139358891a4fcffee5c189"
+			"Rev": "730a4627b4c0b4bcee16a2105a8b1decbcd21f5f"
 		},
 		{
 			"ImportPath": "k8s.io/apimachinery/pkg/util/validation",
-			"Rev": "0b23d7547704e66d82139358891a4fcffee5c189"
+			"Rev": "730a4627b4c0b4bcee16a2105a8b1decbcd21f5f"
 		},
 		{
 			"ImportPath": "k8s.io/apimachinery/pkg/util/validation/field",
-			"Rev": "0b23d7547704e66d82139358891a4fcffee5c189"
+			"Rev": "730a4627b4c0b4bcee16a2105a8b1decbcd21f5f"
 		},
 		{
 			"ImportPath": "k8s.io/apimachinery/pkg/util/wait",
-			"Rev": "0b23d7547704e66d82139358891a4fcffee5c189"
+			"Rev": "730a4627b4c0b4bcee16a2105a8b1decbcd21f5f"
 		},
 		{
 			"ImportPath": "k8s.io/apimachinery/pkg/util/yaml",
-			"Rev": "0b23d7547704e66d82139358891a4fcffee5c189"
+			"Rev": "730a4627b4c0b4bcee16a2105a8b1decbcd21f5f"
 		},
 		{
 			"ImportPath": "k8s.io/apimachinery/pkg/version",
-			"Rev": "0b23d7547704e66d82139358891a4fcffee5c189"
+			"Rev": "730a4627b4c0b4bcee16a2105a8b1decbcd21f5f"
 		},
 		{
 			"ImportPath": "k8s.io/apimachinery/pkg/watch",
-			"Rev": "0b23d7547704e66d82139358891a4fcffee5c189"
+			"Rev": "730a4627b4c0b4bcee16a2105a8b1decbcd21f5f"
 		},
 		{
 			"ImportPath": "k8s.io/apimachinery/third_party/forked/golang/json",
-			"Rev": "0b23d7547704e66d82139358891a4fcffee5c189"
+			"Rev": "730a4627b4c0b4bcee16a2105a8b1decbcd21f5f"
 		},
 		{
 			"ImportPath": "k8s.io/apimachinery/third_party/forked/golang/netutil",
-			"Rev": "0b23d7547704e66d82139358891a4fcffee5c189"
+			"Rev": "730a4627b4c0b4bcee16a2105a8b1decbcd21f5f"
 		},
 		{
 			"ImportPath": "k8s.io/apimachinery/third_party/forked/golang/reflect",
-			"Rev": "0b23d7547704e66d82139358891a4fcffee5c189"
+			"Rev": "730a4627b4c0b4bcee16a2105a8b1decbcd21f5f"
 		},
 		{
 			"ImportPath": "k8s.io/kube-openapi/pkg/common",
 			"Rev": "868f2f29720b192240e18284659231b440f9cda5"
 		}
 	]
-=======
-  "ImportPath": "k8s.io/client-go",
-  "GoVersion": "go1.8",
-  "GodepVersion": "v79",
-  "Packages": [
-    "./..."
-  ],
-  "Deps": [
-    {
-      "ImportPath": "cloud.google.com/go/compute/metadata",
-      "Rev": "3b1ae45394a234c385be014e9a488f2bb6eef821"
-    },
-    {
-      "ImportPath": "cloud.google.com/go/internal",
-      "Rev": "3b1ae45394a234c385be014e9a488f2bb6eef821"
-    },
-    {
-      "ImportPath": "github.com/Azure/go-autorest/autorest",
-      "Rev": "58f6f26e200fa5dfb40c9cd1c83f3e2c860d779d"
-    },
-    {
-      "ImportPath": "github.com/Azure/go-autorest/autorest/adal",
-      "Rev": "58f6f26e200fa5dfb40c9cd1c83f3e2c860d779d"
-    },
-    {
-      "ImportPath": "github.com/Azure/go-autorest/autorest/azure",
-      "Rev": "58f6f26e200fa5dfb40c9cd1c83f3e2c860d779d"
-    },
-    {
-      "ImportPath": "github.com/Azure/go-autorest/autorest/date",
-      "Rev": "58f6f26e200fa5dfb40c9cd1c83f3e2c860d779d"
-    },
-    {
-      "ImportPath": "github.com/PuerkitoBio/purell",
-      "Rev": "8a290539e2e8629dbc4e6bad948158f790ec31f4"
-    },
-    {
-      "ImportPath": "github.com/PuerkitoBio/urlesc",
-      "Rev": "5bd2802263f21d8788851d5305584c82a5c75d7e"
-    },
-    {
-      "ImportPath": "github.com/coreos/go-oidc/http",
-      "Rev": "a4973d9a4225417aecf5d450a9522f00c1f7130f"
-    },
-    {
-      "ImportPath": "github.com/coreos/go-oidc/jose",
-      "Rev": "a4973d9a4225417aecf5d450a9522f00c1f7130f"
-    },
-    {
-      "ImportPath": "github.com/coreos/go-oidc/key",
-      "Rev": "a4973d9a4225417aecf5d450a9522f00c1f7130f"
-    },
-    {
-      "ImportPath": "github.com/coreos/go-oidc/oauth2",
-      "Rev": "a4973d9a4225417aecf5d450a9522f00c1f7130f"
-    },
-    {
-      "ImportPath": "github.com/coreos/go-oidc/oidc",
-      "Rev": "a4973d9a4225417aecf5d450a9522f00c1f7130f"
-    },
-    {
-      "ImportPath": "github.com/coreos/pkg/health",
-      "Rev": "fa29b1d70f0beaddd4c7021607cc3c3be8ce94b8"
-    },
-    {
-      "ImportPath": "github.com/coreos/pkg/httputil",
-      "Rev": "fa29b1d70f0beaddd4c7021607cc3c3be8ce94b8"
-    },
-    {
-      "ImportPath": "github.com/coreos/pkg/timeutil",
-      "Rev": "fa29b1d70f0beaddd4c7021607cc3c3be8ce94b8"
-    },
-    {
-      "ImportPath": "github.com/davecgh/go-spew/spew",
-      "Rev": "782f4967f2dc4564575ca782fe2d04090b5faca8"
-    },
-    {
-      "ImportPath": "github.com/dgrijalva/jwt-go",
-      "Rev": "01aeca54ebda6e0fbfafd0a524d234159c05ec20"
-    },
-    {
-      "ImportPath": "github.com/docker/spdystream",
-      "Rev": "449fdfce4d962303d702fec724ef0ad181c92528"
-    },
-    {
-      "ImportPath": "github.com/docker/spdystream/spdy",
-      "Rev": "449fdfce4d962303d702fec724ef0ad181c92528"
-    },
-    {
-      "ImportPath": "github.com/emicklei/go-restful",
-      "Rev": "ff4f55a206334ef123e4f79bbf348980da81ca46"
-    },
-    {
-      "ImportPath": "github.com/emicklei/go-restful-swagger12",
-      "Rev": "dcef7f55730566d41eae5db10e7d6981829720f6"
-    },
-    {
-      "ImportPath": "github.com/emicklei/go-restful/log",
-      "Rev": "ff4f55a206334ef123e4f79bbf348980da81ca46"
-    },
-    {
-      "ImportPath": "github.com/ghodss/yaml",
-      "Rev": "73d445a93680fa1a78ae23a5839bad48f32ba1ee"
-    },
-    {
-      "ImportPath": "github.com/go-openapi/jsonpointer",
-      "Rev": "46af16f9f7b149af66e5d1bd010e3574dc06de98"
-    },
-    {
-      "ImportPath": "github.com/go-openapi/jsonreference",
-      "Rev": "13c6e3589ad90f49bd3e3bbe2c2cb3d7a4142272"
-    },
-    {
-      "ImportPath": "github.com/go-openapi/spec",
-      "Rev": "6aced65f8501fe1217321abf0749d354824ba2ff"
-    },
-    {
-      "ImportPath": "github.com/go-openapi/swag",
-      "Rev": "1d0bd113de87027671077d3c71eb3ac5d7dbba72"
-    },
-    {
-      "ImportPath": "github.com/gogo/protobuf/proto",
-      "Rev": "c0656edd0d9eab7c66d1eb0c568f9039345796f7"
-    },
-    {
-      "ImportPath": "github.com/gogo/protobuf/sortkeys",
-      "Rev": "c0656edd0d9eab7c66d1eb0c568f9039345796f7"
-    },
-    {
-      "ImportPath": "github.com/golang/glog",
-      "Rev": "44145f04b68cf362d9c4df2182967c2275eaefed"
-    },
-    {
-      "ImportPath": "github.com/golang/groupcache/lru",
-      "Rev": "02826c3e79038b59d737d3b1c0a1d937f71a4433"
-    },
-    {
-      "ImportPath": "github.com/golang/protobuf/proto",
-      "Rev": "4bd1920723d7b7c925de087aa32e2187708897f7"
-    },
-    {
-      "ImportPath": "github.com/golang/protobuf/ptypes",
-      "Rev": "4bd1920723d7b7c925de087aa32e2187708897f7"
-    },
-    {
-      "ImportPath": "github.com/golang/protobuf/ptypes/any",
-      "Rev": "4bd1920723d7b7c925de087aa32e2187708897f7"
-    },
-    {
-      "ImportPath": "github.com/golang/protobuf/ptypes/duration",
-      "Rev": "4bd1920723d7b7c925de087aa32e2187708897f7"
-    },
-    {
-      "ImportPath": "github.com/golang/protobuf/ptypes/timestamp",
-      "Rev": "4bd1920723d7b7c925de087aa32e2187708897f7"
-    },
-    {
-      "ImportPath": "github.com/google/btree",
-      "Rev": "7d79101e329e5a3adf994758c578dab82b90c017"
-    },
-    {
-      "ImportPath": "github.com/google/gofuzz",
-      "Rev": "44d81051d367757e1c7c6a5a86423ece9afcf63c"
-    },
-    {
-      "ImportPath": "github.com/googleapis/gnostic/OpenAPIv2",
-      "Rev": "0c5108395e2debce0d731cf0287ddf7242066aba"
-    },
-    {
-      "ImportPath": "github.com/googleapis/gnostic/compiler",
-      "Rev": "0c5108395e2debce0d731cf0287ddf7242066aba"
-    },
-    {
-      "ImportPath": "github.com/googleapis/gnostic/extensions",
-      "Rev": "0c5108395e2debce0d731cf0287ddf7242066aba"
-    },
-    {
-      "ImportPath": "github.com/gophercloud/gophercloud",
-      "Rev": "2bf16b94fdd9b01557c4d076e567fe5cbbe5a961"
-    },
-    {
-      "ImportPath": "github.com/gophercloud/gophercloud/openstack",
-      "Rev": "2bf16b94fdd9b01557c4d076e567fe5cbbe5a961"
-    },
-    {
-      "ImportPath": "github.com/gophercloud/gophercloud/openstack/identity/v2/tenants",
-      "Rev": "2bf16b94fdd9b01557c4d076e567fe5cbbe5a961"
-    },
-    {
-      "ImportPath": "github.com/gophercloud/gophercloud/openstack/identity/v2/tokens",
-      "Rev": "2bf16b94fdd9b01557c4d076e567fe5cbbe5a961"
-    },
-    {
-      "ImportPath": "github.com/gophercloud/gophercloud/openstack/identity/v3/tokens",
-      "Rev": "2bf16b94fdd9b01557c4d076e567fe5cbbe5a961"
-    },
-    {
-      "ImportPath": "github.com/gophercloud/gophercloud/openstack/utils",
-      "Rev": "2bf16b94fdd9b01557c4d076e567fe5cbbe5a961"
-    },
-    {
-      "ImportPath": "github.com/gophercloud/gophercloud/pagination",
-      "Rev": "2bf16b94fdd9b01557c4d076e567fe5cbbe5a961"
-    },
-    {
-      "ImportPath": "github.com/gregjones/httpcache",
-      "Rev": "787624de3eb7bd915c329cba748687a3b22666a6"
-    },
-    {
-      "ImportPath": "github.com/gregjones/httpcache/diskcache",
-      "Rev": "787624de3eb7bd915c329cba748687a3b22666a6"
-    },
-    {
-      "ImportPath": "github.com/hashicorp/golang-lru",
-      "Rev": "a0d98a5f288019575c6d1f4bb1573fef2d1fcdc4"
-    },
-    {
-      "ImportPath": "github.com/hashicorp/golang-lru/simplelru",
-      "Rev": "a0d98a5f288019575c6d1f4bb1573fef2d1fcdc4"
-    },
-    {
-      "ImportPath": "github.com/howeyc/gopass",
-      "Rev": "bf9dde6d0d2c004a008c27aaee91170c786f6db8"
-    },
-    {
-      "ImportPath": "github.com/imdario/mergo",
-      "Rev": "6633656539c1639d9d78127b7d47c622b5d7b6dc"
-    },
-    {
-      "ImportPath": "github.com/jonboulle/clockwork",
-      "Rev": "72f9bd7c4e0c2a40055ab3d0f09654f730cce982"
-    },
-    {
-      "ImportPath": "github.com/json-iterator/go",
-      "Rev": "36b14963da70d11297d313183d7e6388c8510e1e"
-    },
-    {
-      "ImportPath": "github.com/juju/ratelimit",
-      "Rev": "5b9ff866471762aa2ab2dced63c9fb6f53921342"
-    },
-    {
-      "ImportPath": "github.com/mailru/easyjson/buffer",
-      "Rev": "d5b7844b561a7bc640052f1b935f7b800330d7e0"
-    },
-    {
-      "ImportPath": "github.com/mailru/easyjson/jlexer",
-      "Rev": "d5b7844b561a7bc640052f1b935f7b800330d7e0"
-    },
-    {
-      "ImportPath": "github.com/mailru/easyjson/jwriter",
-      "Rev": "d5b7844b561a7bc640052f1b935f7b800330d7e0"
-    },
-    {
-      "ImportPath": "github.com/peterbourgon/diskv",
-      "Rev": "5f041e8faa004a95c88a202771f4cc3e991971e6"
-    },
-    {
-      "ImportPath": "github.com/pmezard/go-difflib/difflib",
-      "Rev": "d8ed2627bdf02c080bf22230dbb337003b7aba2d"
-    },
-    {
-      "ImportPath": "github.com/spf13/pflag",
-      "Rev": "9ff6c6923cfffbcd502984b8e0c80539a94968b7"
-    },
-    {
-      "ImportPath": "github.com/stretchr/testify/assert",
-      "Rev": "f6abca593680b2315d2075e0f5e2a9751e3f431a"
-    },
-    {
-      "ImportPath": "golang.org/x/crypto/ssh/terminal",
-      "Rev": "d172538b2cfce0c13cee31e647d0367aa8cd2486"
-    },
-    {
-      "ImportPath": "golang.org/x/net/context",
-      "Rev": "1c05540f6879653db88113bc4a2b70aec4bd491f"
-    },
-    {
-      "ImportPath": "golang.org/x/net/context/ctxhttp",
-      "Rev": "1c05540f6879653db88113bc4a2b70aec4bd491f"
-    },
-    {
-      "ImportPath": "golang.org/x/net/http2",
-      "Rev": "1c05540f6879653db88113bc4a2b70aec4bd491f"
-    },
-    {
-      "ImportPath": "golang.org/x/net/http2/hpack",
-      "Rev": "1c05540f6879653db88113bc4a2b70aec4bd491f"
-    },
-    {
-      "ImportPath": "golang.org/x/net/idna",
-      "Rev": "1c05540f6879653db88113bc4a2b70aec4bd491f"
-    },
-    {
-      "ImportPath": "golang.org/x/net/lex/httplex",
-      "Rev": "1c05540f6879653db88113bc4a2b70aec4bd491f"
-    },
-    {
-      "ImportPath": "golang.org/x/oauth2",
-      "Rev": "a6bd8cefa1811bd24b86f8902872e4e8225f74c4"
-    },
-    {
-      "ImportPath": "golang.org/x/oauth2/google",
-      "Rev": "a6bd8cefa1811bd24b86f8902872e4e8225f74c4"
-    },
-    {
-      "ImportPath": "golang.org/x/oauth2/internal",
-      "Rev": "a6bd8cefa1811bd24b86f8902872e4e8225f74c4"
-    },
-    {
-      "ImportPath": "golang.org/x/oauth2/jws",
-      "Rev": "a6bd8cefa1811bd24b86f8902872e4e8225f74c4"
-    },
-    {
-      "ImportPath": "golang.org/x/oauth2/jwt",
-      "Rev": "a6bd8cefa1811bd24b86f8902872e4e8225f74c4"
-    },
-    {
-      "ImportPath": "golang.org/x/sys/unix",
-      "Rev": "7a4fde3fda8ef580a89dbae8138c26041be14299"
-    },
-    {
-      "ImportPath": "golang.org/x/text/cases",
-      "Rev": "b19bf474d317b857955b12035d2c5acb57ce8b01"
-    },
-    {
-      "ImportPath": "golang.org/x/text/internal",
-      "Rev": "b19bf474d317b857955b12035d2c5acb57ce8b01"
-    },
-    {
-      "ImportPath": "golang.org/x/text/internal/tag",
-      "Rev": "b19bf474d317b857955b12035d2c5acb57ce8b01"
-    },
-    {
-      "ImportPath": "golang.org/x/text/language",
-      "Rev": "b19bf474d317b857955b12035d2c5acb57ce8b01"
-    },
-    {
-      "ImportPath": "golang.org/x/text/runes",
-      "Rev": "b19bf474d317b857955b12035d2c5acb57ce8b01"
-    },
-    {
-      "ImportPath": "golang.org/x/text/secure/bidirule",
-      "Rev": "b19bf474d317b857955b12035d2c5acb57ce8b01"
-    },
-    {
-      "ImportPath": "golang.org/x/text/secure/precis",
-      "Rev": "b19bf474d317b857955b12035d2c5acb57ce8b01"
-    },
-    {
-      "ImportPath": "golang.org/x/text/transform",
-      "Rev": "b19bf474d317b857955b12035d2c5acb57ce8b01"
-    },
-    {
-      "ImportPath": "golang.org/x/text/unicode/bidi",
-      "Rev": "b19bf474d317b857955b12035d2c5acb57ce8b01"
-    },
-    {
-      "ImportPath": "golang.org/x/text/unicode/norm",
-      "Rev": "b19bf474d317b857955b12035d2c5acb57ce8b01"
-    },
-    {
-      "ImportPath": "golang.org/x/text/width",
-      "Rev": "b19bf474d317b857955b12035d2c5acb57ce8b01"
-    },
-    {
-      "ImportPath": "gopkg.in/inf.v0",
-      "Rev": "3887ee99ecf07df5b447e9b00d9c0b2adaa9f3e4"
-    },
-    {
-      "ImportPath": "gopkg.in/yaml.v2",
-      "Rev": "53feefa2559fb8dfa8d81baad31be332c97d6c77"
-    },
-    {
-      "ImportPath": "k8s.io/api/admissionregistration/v1alpha1",
-      "Rev": "926789af7ddda62752e08bc9b93f1d1ebbc7b2de"
-    },
-    {
-      "ImportPath": "k8s.io/api/apps/v1beta1",
-      "Rev": "926789af7ddda62752e08bc9b93f1d1ebbc7b2de"
-    },
-    {
-      "ImportPath": "k8s.io/api/apps/v1beta2",
-      "Rev": "926789af7ddda62752e08bc9b93f1d1ebbc7b2de"
-    },
-    {
-      "ImportPath": "k8s.io/api/authentication/v1",
-      "Rev": "926789af7ddda62752e08bc9b93f1d1ebbc7b2de"
-    },
-    {
-      "ImportPath": "k8s.io/api/authentication/v1beta1",
-      "Rev": "926789af7ddda62752e08bc9b93f1d1ebbc7b2de"
-    },
-    {
-      "ImportPath": "k8s.io/api/authorization/v1",
-      "Rev": "926789af7ddda62752e08bc9b93f1d1ebbc7b2de"
-    },
-    {
-      "ImportPath": "k8s.io/api/authorization/v1beta1",
-      "Rev": "926789af7ddda62752e08bc9b93f1d1ebbc7b2de"
-    },
-    {
-      "ImportPath": "k8s.io/api/autoscaling/v1",
-      "Rev": "926789af7ddda62752e08bc9b93f1d1ebbc7b2de"
-    },
-    {
-      "ImportPath": "k8s.io/api/autoscaling/v2alpha1",
-      "Rev": "926789af7ddda62752e08bc9b93f1d1ebbc7b2de"
-    },
-    {
-      "ImportPath": "k8s.io/api/batch/v1",
-      "Rev": "926789af7ddda62752e08bc9b93f1d1ebbc7b2de"
-    },
-    {
-      "ImportPath": "k8s.io/api/batch/v1beta1",
-      "Rev": "926789af7ddda62752e08bc9b93f1d1ebbc7b2de"
-    },
-    {
-      "ImportPath": "k8s.io/api/batch/v2alpha1",
-      "Rev": "926789af7ddda62752e08bc9b93f1d1ebbc7b2de"
-    },
-    {
-      "ImportPath": "k8s.io/api/certificates/v1beta1",
-      "Rev": "926789af7ddda62752e08bc9b93f1d1ebbc7b2de"
-    },
-    {
-      "ImportPath": "k8s.io/api/core/v1",
-      "Rev": "926789af7ddda62752e08bc9b93f1d1ebbc7b2de"
-    },
-    {
-      "ImportPath": "k8s.io/api/extensions/v1beta1",
-      "Rev": "926789af7ddda62752e08bc9b93f1d1ebbc7b2de"
-    },
-    {
-      "ImportPath": "k8s.io/api/imagepolicy/v1alpha1",
-      "Rev": "926789af7ddda62752e08bc9b93f1d1ebbc7b2de"
-    },
-    {
-      "ImportPath": "k8s.io/api/networking/v1",
-      "Rev": "926789af7ddda62752e08bc9b93f1d1ebbc7b2de"
-    },
-    {
-      "ImportPath": "k8s.io/api/policy/v1beta1",
-      "Rev": "926789af7ddda62752e08bc9b93f1d1ebbc7b2de"
-    },
-    {
-      "ImportPath": "k8s.io/api/rbac/v1",
-      "Rev": "926789af7ddda62752e08bc9b93f1d1ebbc7b2de"
-    },
-    {
-      "ImportPath": "k8s.io/api/rbac/v1alpha1",
-      "Rev": "926789af7ddda62752e08bc9b93f1d1ebbc7b2de"
-    },
-    {
-      "ImportPath": "k8s.io/api/rbac/v1beta1",
-      "Rev": "926789af7ddda62752e08bc9b93f1d1ebbc7b2de"
-    },
-    {
-      "ImportPath": "k8s.io/api/scheduling/v1alpha1",
-      "Rev": "926789af7ddda62752e08bc9b93f1d1ebbc7b2de"
-    },
-    {
-      "ImportPath": "k8s.io/api/settings/v1alpha1",
-      "Rev": "926789af7ddda62752e08bc9b93f1d1ebbc7b2de"
-    },
-    {
-      "ImportPath": "k8s.io/api/storage/v1",
-      "Rev": "926789af7ddda62752e08bc9b93f1d1ebbc7b2de"
-    },
-    {
-      "ImportPath": "k8s.io/api/storage/v1beta1",
-      "Rev": "926789af7ddda62752e08bc9b93f1d1ebbc7b2de"
-    },
-    {
-      "ImportPath": "k8s.io/apimachinery/pkg/api/equality",
-      "Rev": "a28c9b0b532638dcfb2c8b1b6f8f1e4a21041752"
-    },
-    {
-      "ImportPath": "k8s.io/apimachinery/pkg/api/errors",
-      "Rev": "a28c9b0b532638dcfb2c8b1b6f8f1e4a21041752"
-    },
-    {
-      "ImportPath": "k8s.io/apimachinery/pkg/api/meta",
-      "Rev": "a28c9b0b532638dcfb2c8b1b6f8f1e4a21041752"
-    },
-    {
-      "ImportPath": "k8s.io/apimachinery/pkg/api/resource",
-      "Rev": "a28c9b0b532638dcfb2c8b1b6f8f1e4a21041752"
-    },
-    {
-      "ImportPath": "k8s.io/apimachinery/pkg/apimachinery",
-      "Rev": "a28c9b0b532638dcfb2c8b1b6f8f1e4a21041752"
-    },
-    {
-      "ImportPath": "k8s.io/apimachinery/pkg/apimachinery/registered",
-      "Rev": "a28c9b0b532638dcfb2c8b1b6f8f1e4a21041752"
-    },
-    {
-      "ImportPath": "k8s.io/apimachinery/pkg/apis/meta/internalversion",
-      "Rev": "a28c9b0b532638dcfb2c8b1b6f8f1e4a21041752"
-    },
-    {
-      "ImportPath": "k8s.io/apimachinery/pkg/apis/meta/v1",
-      "Rev": "a28c9b0b532638dcfb2c8b1b6f8f1e4a21041752"
-    },
-    {
-      "ImportPath": "k8s.io/apimachinery/pkg/apis/meta/v1/unstructured",
-      "Rev": "a28c9b0b532638dcfb2c8b1b6f8f1e4a21041752"
-    },
-    {
-      "ImportPath": "k8s.io/apimachinery/pkg/apis/meta/v1alpha1",
-      "Rev": "a28c9b0b532638dcfb2c8b1b6f8f1e4a21041752"
-    },
-    {
-      "ImportPath": "k8s.io/apimachinery/pkg/conversion",
-      "Rev": "a28c9b0b532638dcfb2c8b1b6f8f1e4a21041752"
-    },
-    {
-      "ImportPath": "k8s.io/apimachinery/pkg/conversion/queryparams",
-      "Rev": "a28c9b0b532638dcfb2c8b1b6f8f1e4a21041752"
-    },
-    {
-      "ImportPath": "k8s.io/apimachinery/pkg/conversion/unstructured",
-      "Rev": "a28c9b0b532638dcfb2c8b1b6f8f1e4a21041752"
-    },
-    {
-      "ImportPath": "k8s.io/apimachinery/pkg/fields",
-      "Rev": "a28c9b0b532638dcfb2c8b1b6f8f1e4a21041752"
-    },
-    {
-      "ImportPath": "k8s.io/apimachinery/pkg/labels",
-      "Rev": "a28c9b0b532638dcfb2c8b1b6f8f1e4a21041752"
-    },
-    {
-      "ImportPath": "k8s.io/apimachinery/pkg/runtime",
-      "Rev": "a28c9b0b532638dcfb2c8b1b6f8f1e4a21041752"
-    },
-    {
-      "ImportPath": "k8s.io/apimachinery/pkg/runtime/schema",
-      "Rev": "a28c9b0b532638dcfb2c8b1b6f8f1e4a21041752"
-    },
-    {
-      "ImportPath": "k8s.io/apimachinery/pkg/runtime/serializer",
-      "Rev": "a28c9b0b532638dcfb2c8b1b6f8f1e4a21041752"
-    },
-    {
-      "ImportPath": "k8s.io/apimachinery/pkg/runtime/serializer/json",
-      "Rev": "a28c9b0b532638dcfb2c8b1b6f8f1e4a21041752"
-    },
-    {
-      "ImportPath": "k8s.io/apimachinery/pkg/runtime/serializer/protobuf",
-      "Rev": "a28c9b0b532638dcfb2c8b1b6f8f1e4a21041752"
-    },
-    {
-      "ImportPath": "k8s.io/apimachinery/pkg/runtime/serializer/recognizer",
-      "Rev": "a28c9b0b532638dcfb2c8b1b6f8f1e4a21041752"
-    },
-    {
-      "ImportPath": "k8s.io/apimachinery/pkg/runtime/serializer/streaming",
-      "Rev": "a28c9b0b532638dcfb2c8b1b6f8f1e4a21041752"
-    },
-    {
-      "ImportPath": "k8s.io/apimachinery/pkg/runtime/serializer/versioning",
-      "Rev": "a28c9b0b532638dcfb2c8b1b6f8f1e4a21041752"
-    },
-    {
-      "ImportPath": "k8s.io/apimachinery/pkg/selection",
-      "Rev": "a28c9b0b532638dcfb2c8b1b6f8f1e4a21041752"
-    },
-    {
-      "ImportPath": "k8s.io/apimachinery/pkg/types",
-      "Rev": "a28c9b0b532638dcfb2c8b1b6f8f1e4a21041752"
-    },
-    {
-      "ImportPath": "k8s.io/apimachinery/pkg/util/cache",
-      "Rev": "a28c9b0b532638dcfb2c8b1b6f8f1e4a21041752"
-    },
-    {
-      "ImportPath": "k8s.io/apimachinery/pkg/util/clock",
-      "Rev": "a28c9b0b532638dcfb2c8b1b6f8f1e4a21041752"
-    },
-    {
-      "ImportPath": "k8s.io/apimachinery/pkg/util/diff",
-      "Rev": "a28c9b0b532638dcfb2c8b1b6f8f1e4a21041752"
-    },
-    {
-      "ImportPath": "k8s.io/apimachinery/pkg/util/errors",
-      "Rev": "a28c9b0b532638dcfb2c8b1b6f8f1e4a21041752"
-    },
-    {
-      "ImportPath": "k8s.io/apimachinery/pkg/util/framer",
-      "Rev": "a28c9b0b532638dcfb2c8b1b6f8f1e4a21041752"
-    },
-    {
-      "ImportPath": "k8s.io/apimachinery/pkg/util/httpstream",
-      "Rev": "a28c9b0b532638dcfb2c8b1b6f8f1e4a21041752"
-    },
-    {
-      "ImportPath": "k8s.io/apimachinery/pkg/util/httpstream/spdy",
-      "Rev": "a28c9b0b532638dcfb2c8b1b6f8f1e4a21041752"
-    },
-    {
-      "ImportPath": "k8s.io/apimachinery/pkg/util/intstr",
-      "Rev": "a28c9b0b532638dcfb2c8b1b6f8f1e4a21041752"
-    },
-    {
-      "ImportPath": "k8s.io/apimachinery/pkg/util/json",
-      "Rev": "a28c9b0b532638dcfb2c8b1b6f8f1e4a21041752"
-    },
-    {
-      "ImportPath": "k8s.io/apimachinery/pkg/util/mergepatch",
-      "Rev": "a28c9b0b532638dcfb2c8b1b6f8f1e4a21041752"
-    },
-    {
-      "ImportPath": "k8s.io/apimachinery/pkg/util/net",
-      "Rev": "a28c9b0b532638dcfb2c8b1b6f8f1e4a21041752"
-    },
-    {
-      "ImportPath": "k8s.io/apimachinery/pkg/util/remotecommand",
-      "Rev": "a28c9b0b532638dcfb2c8b1b6f8f1e4a21041752"
-    },
-    {
-      "ImportPath": "k8s.io/apimachinery/pkg/util/runtime",
-      "Rev": "a28c9b0b532638dcfb2c8b1b6f8f1e4a21041752"
-    },
-    {
-      "ImportPath": "k8s.io/apimachinery/pkg/util/sets",
-      "Rev": "a28c9b0b532638dcfb2c8b1b6f8f1e4a21041752"
-    },
-    {
-      "ImportPath": "k8s.io/apimachinery/pkg/util/strategicpatch",
-      "Rev": "a28c9b0b532638dcfb2c8b1b6f8f1e4a21041752"
-    },
-    {
-      "ImportPath": "k8s.io/apimachinery/pkg/util/validation",
-      "Rev": "a28c9b0b532638dcfb2c8b1b6f8f1e4a21041752"
-    },
-    {
-      "ImportPath": "k8s.io/apimachinery/pkg/util/validation/field",
-      "Rev": "a28c9b0b532638dcfb2c8b1b6f8f1e4a21041752"
-    },
-    {
-      "ImportPath": "k8s.io/apimachinery/pkg/util/wait",
-      "Rev": "a28c9b0b532638dcfb2c8b1b6f8f1e4a21041752"
-    },
-    {
-      "ImportPath": "k8s.io/apimachinery/pkg/util/yaml",
-      "Rev": "a28c9b0b532638dcfb2c8b1b6f8f1e4a21041752"
-    },
-    {
-      "ImportPath": "k8s.io/apimachinery/pkg/version",
-      "Rev": "a28c9b0b532638dcfb2c8b1b6f8f1e4a21041752"
-    },
-    {
-      "ImportPath": "k8s.io/apimachinery/pkg/watch",
-      "Rev": "a28c9b0b532638dcfb2c8b1b6f8f1e4a21041752"
-    },
-    {
-      "ImportPath": "k8s.io/apimachinery/third_party/forked/golang/json",
-      "Rev": "a28c9b0b532638dcfb2c8b1b6f8f1e4a21041752"
-    },
-    {
-      "ImportPath": "k8s.io/apimachinery/third_party/forked/golang/netutil",
-      "Rev": "a28c9b0b532638dcfb2c8b1b6f8f1e4a21041752"
-    },
-    {
-      "ImportPath": "k8s.io/apimachinery/third_party/forked/golang/reflect",
-      "Rev": "a28c9b0b532638dcfb2c8b1b6f8f1e4a21041752"
-    },
-    {
-      "ImportPath": "k8s.io/kube-openapi/pkg/common",
-      "Rev": "80f07ef71bb4f781233c65aa8d0369e4ecafab87"
-    }
-  ]
->>>>>>> fa6f560e
 }